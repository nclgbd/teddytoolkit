"""Diffusion related opertations."""

import math
import numpy as np
import os
import random
from PIL import Image
from copy import deepcopy
from tqdm.auto import tqdm

# torch
import torch
from torchvision import transforms

# torchmetrics
from torchmetrics.image.fid import FrechetInceptionDistance
from torchmetrics.image.inception import InceptionScore
from torchmetrics.image.ssim import MultiScaleStructuralSimilarityIndexMeasure

# :huggingface:
from accelerate import Accelerator
from diffusers import DDPMPipeline, DDPMScheduler

# monai
import monai

# mlflow
import mlflow

# rtk
from rtk import datasets
from rtk.config import Configuration
from rtk.utils import hydra_instantiate, _strip_target, get_logger

logger = get_logger(__name__)


def instantiate_torch_metrics(cfg: Configuration, **kwargs):
    ignite_cfg = cfg.ignite
    metrics = {}
    for metric_cfg in ignite_cfg.metrics:
        metric = hydra_instantiate(metric_cfg, **kwargs)
        target_name = _strip_target(metric_cfg, lower=False)
        if target_name == "FrechetInceptionDistance":
            new_target_name = "fid"

        elif target_name == "InceptionScore":
            new_target_name = "inception"

        elif target_name == "MultiScaleStructuralSimilarityIndexMeasure":
            new_target_name = "ms-ssim"

        else:
            raise ValueError(f"Unknown metric: '{target_name}'")

        metrics[new_target_name] = metric

    return metrics


# https://colab.research.google.com/github/huggingface/notebooks/blob/main/diffusers/training_example.ipynb
def make_grid(images):
    dim = int(math.sqrt(len(images)))
    rows, cols = dim, dim
    w, h = images[0].size
    grid = Image.new("RGB", size=(cols * w, rows * h))
    for i, image in tqdm(enumerate(images), desc="Creating grid"):
        grid.paste(image, box=(i % cols * w, i // cols * h))
    return grid


# https://colab.research.google.com/github/huggingface/notebooks/blob/main/diffusers/training_example.ipynb
def evaluate(
    cfg: Configuration,
    epoch: int,
    pipeline: DDPMPipeline,
    loader: monai.data.DataLoader,
    device: torch.device,
    num_samples: int = 32,
):
    logger.info("Evaluating model...")

    old_dim = cfg.datasets.dim
    cfg.datasets.dim = 299
    eval_transforms = datasets.create_transforms(cfg, use_transforms=False)
    eval_loader = deepcopy(loader)
    eval_loader.dataset.transform = eval_transforms
    metrics = instantiate_torch_metrics(cfg)
    fid_metric: FrechetInceptionDistance = metrics["fid"]
    inception_metric: InceptionScore = metrics["inception"]
    ms_ssim_metric: MultiScaleStructuralSimilarityIndexMeasure = metrics["ms-ssim"]
    # ms_ssims = []

    # get `num_samples` real images from dataset
    logger.info("Getting real images...")
    real_images = []
    for batch in eval_loader:
        b_images = list(batch[0].to("cpu"))
        real_images.extend(b_images)

        if len(real_images) >= num_samples:
            break

    # get `num_samples` fake images from dataset
    generator = torch.Generator(device=device).manual_seed(cfg.job.random_state)
    fake_images = generate_samples(
        cfg,
        pipeline,
        device=device,
        epoch=epoch,
        generator=generator,
        num_samples=num_samples,
        save_images=True,
    )
<<<<<<< HEAD
    # fake_eval_transforms = transforms.Compose(eval_transforms.transforms[:-2])
    fake_images = [eval_transforms(np.array(img)) for img in fake_images]
    fake_images = torch.Tensor(fake_images).permute(0, 3, 1, 2)
=======
    fake_images = [
        eval_transforms(np.array(img).transpose(2, 0, 1)) for img in fake_images
    ]
>>>>>>> 14aaa273
    # fake_images = torch.Tensor(fake_images)

    # Compute metrics
    real_images = torch.stack(real_images)
    fake_images = torch.stack(fake_images)

    fid_metric.update(real_images, real=True)
    fid_metric.update(fake_images, real=False)
    fid = fid_metric.compute()

    inception_metric.update(fake_images)
    inception_m, inception_s = inception_metric.compute()
    ms_ssim = ms_ssim_metric(fake_images, real_images)

    # Log metrics
    logged_metrics = {
        "fid": fid,
        "inception_mean": inception_m,
        "inception_std": inception_s,
        "ms_ssim": ms_ssim,
    }
    cfg.datasets.dim = old_dim

    if cfg.job.use_azureml:
        mlflow.log_metrics(logged_metrics, step=epoch)


def generate_samples(
    cfg: Configuration,
    pipeline: DDPMPipeline,
    device: torch.device,
    epoch: int = 0,
    generator: torch.Generator = None,
    num_samples: int = 32,
    save_images: bool = False,
    **kwargs,
):
    logger.info("Generating samples...")
    generator = (
        torch.Generator(device=device).manual_seed(cfg.job.random_state)
        if generator is None
        else generator
    )

    batch_size = cfg.datasets.dataloader.batch_size
    samples_images = []

    # The default pipeline output type is `List[PIL.Image]`
    for _ in range(num_samples):
        pipe_images = pipeline(
            batch_size=batch_size,
            generator=generator,
            **kwargs,
        ).images

        samples_images.extend(pipe_images)

        if len(samples_images) >= num_samples:
            break

        generator = torch.Generator(device=device).manual_seed(random.randint(0, 8192))

    if save_images:
        # Make a grid out of the images
        random_samples = random.choices(samples_images, k=batch_size)
        image_grid = make_grid(random_samples)

        # Save the images
        test_dir = os.path.join("artifacts", "samples")
        os.makedirs(test_dir, exist_ok=True)
        image_grid.save(f"{test_dir}/{(epoch+1):04d}.png")

    return samples_images


def forward_diffusion(
    clean_images: torch.Tensor,
    model_cfg: Configuration,
    noise_scheduler: DDPMScheduler,
):
    # Sample noise to add to the images
    noise = torch.randn(clean_images.shape).to(clean_images.device)
    bs = clean_images.shape[0]

    # Sample a random timestep for each image
    timesteps = torch.randint(
        0,
        model_cfg.scheduler.num_train_timesteps,
        (bs,),
        device=clean_images.device,
    ).long()

    # Add noise to the clean images according to the noise magnitude at each timestep
    # (this is the forward diffusion process)
    noisy_images = noise_scheduler.add_noise(clean_images, noise, timesteps)
    return noise, timesteps, noisy_images<|MERGE_RESOLUTION|>--- conflicted
+++ resolved
@@ -112,15 +112,9 @@
         num_samples=num_samples,
         save_images=True,
     )
-<<<<<<< HEAD
-    # fake_eval_transforms = transforms.Compose(eval_transforms.transforms[:-2])
-    fake_images = [eval_transforms(np.array(img)) for img in fake_images]
-    fake_images = torch.Tensor(fake_images).permute(0, 3, 1, 2)
-=======
     fake_images = [
         eval_transforms(np.array(img).transpose(2, 0, 1)) for img in fake_images
     ]
->>>>>>> 14aaa273
     # fake_images = torch.Tensor(fake_images)
 
     # Compute metrics
